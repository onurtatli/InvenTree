--- conflicted
+++ resolved
@@ -338,7 +338,6 @@
     # To trigger the group permissions update: update_fields should not be None
     update_fields = kwargs.get('update_fields', None)
 
-<<<<<<< HEAD
     created = kwargs.get('created', False)
     # To trigger the group permissions update: update_fields should not be None
     update_fields = kwargs.get('update_fields', None)
@@ -376,8 +375,4 @@
                     return True
 
     # No matching permissions found
-    return False
-=======
-    if created or update_fields:
-        update_group_roles(instance)
->>>>>>> e74bfb90
+    return False